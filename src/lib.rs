--- conflicted
+++ resolved
@@ -381,20 +381,13 @@
             &TextInputValue,
             &TextInputCursorPos,
             &TextInputInactive,
-<<<<<<< HEAD
             &TextInputSettings,
-=======
             &TextInputPlaceholder,
->>>>>>> 503318ac
         ),
         Added<TextInputValue>,
     >,
 ) {
-<<<<<<< HEAD
-    for (entity, style, text_input, cursor_pos, inactive, settings) in &query {
-=======
-    for (entity, style, text_input, cursor_pos, inactive, placeholder) in &query {
->>>>>>> 503318ac
+    for (entity, style, text_input, cursor_pos, inactive, settings, placeholder) in &query {
         let mut sections = vec![
             // Pre-cursor
             TextSection {
@@ -622,18 +615,17 @@
         .collect()
 }
 
-<<<<<<< HEAD
 fn masked_value(value: &str, settings: &TextInputSettings) -> String {
     settings.mask_character.map_or_else(
         || value.to_string(),
         |c| value.chars().map(|_| c).collect::<String>(),
     )
-=======
+}
+
 fn placeholder_style(style: &TextStyle) -> TextStyle {
     let color = style.color.with_a(style.color.a() * 0.25);
     TextStyle {
         color,
         ..style.clone()
     }
->>>>>>> 503318ac
 }