--- conflicted
+++ resolved
@@ -323,13 +323,9 @@
 }
 
 fn keyboard(
-<<<<<<< HEAD
     key_input: Res<ButtonInput<KeyCode>>,
-    mut events: EventReader<KeyboardInput>,
-=======
     input_events: Res<Events<KeyboardInput>>,
     input_reader: Local<ManualEventReader<KeyboardInput>>,
->>>>>>> 3092d4ea
     mut text_input_query: Query<(
         Entity,
         &TextInputSettings,
@@ -360,7 +356,6 @@
 
         let mut submitted_value = None;
 
-<<<<<<< HEAD
         for (action, chord) in navigation.0.iter() {
             if chord.iter().all(|key| key_input.pressed(*key))
                 && chord.iter().any(|key| key_input.just_pressed(*key))
@@ -393,12 +388,40 @@
             }
         }
 
-        for event in events.read() {
-            if !event.state.is_pressed() {
-=======
+        for (action, chord) in navigation.0.iter() {
+            if chord.iter().all(|key| key_input.pressed(*key))
+                && chord.iter().any(|key| key_input.just_pressed(*key))
+            {
+                match action {
+                    TextInputAction::LineStart => cursor_pos.0 = 0,
+                    TextInputAction::LineEnd => cursor_pos.0 = text_input.0.len(),
+                    TextInputAction::WordLeft => {
+                        cursor_pos.0 = text_input
+                            .0
+                            .char_indices()
+                            .rev()
+                            .skip(text_input.0.len() - cursor_pos.0 + 1)
+                            .find(|c| c.1.is_ascii_whitespace())
+                            .map(|(ix, _)| ix + 1)
+                            .unwrap_or(0)
+                    }
+                    TextInputAction::WordRight => {
+                        cursor_pos.0 = text_input
+                            .0
+                            .char_indices()
+                            .skip(cursor_pos.0)
+                            .find(|c| c.1.is_ascii_whitespace())
+                            .map(|(ix, _)| ix + 1)
+                            .unwrap_or(text_input.0.len())
+                    }
+                };
+                cursor_timer.should_reset = true;
+                continue 'text_input;
+            }
+        }
+
         for input in input_reader.clone().read(&input_events) {
             if !input.state.is_pressed() {
->>>>>>> 3092d4ea
                 continue;
             };
 
@@ -517,11 +540,7 @@
 }
 
 fn scroll_with_cursor(
-<<<<<<< HEAD
-    mut texts: Query<
-=======
     mut inner_text_query: Query<
->>>>>>> 3092d4ea
         (
             &TextLayoutInfo,
             &mut Style,
@@ -531,15 +550,6 @@
         ),
         (With<TextInputInner>, Changed<TextLayoutInfo>),
     >,
-<<<<<<< HEAD
-    mut parents: Query<(&Node, &mut Style), Without<TextInputInner>>,
-    cameras: Query<&Camera>,
-    all_windows: Query<&Window>,
-    primary_window: Query<&Window, With<PrimaryWindow>>,
-) {
-    for (layout, mut style, child_node, parent, target_camera) in texts.iter_mut() {
-        let Ok((parent_node, mut parent_style)) = parents.get_mut(parent.get()) else {
-=======
     mut style_query: Query<(&Node, &mut Style), Without<TextInputInner>>,
     camera_query: Query<&Camera>,
     window_query: Query<&Window>,
@@ -547,7 +557,6 @@
 ) {
     for (layout, mut style, child_node, parent, target_camera) in inner_text_query.iter_mut() {
         let Ok((parent_node, mut parent_style)) = style_query.get_mut(parent.get()) else {
->>>>>>> 3092d4ea
             continue;
         };
 
@@ -579,11 +588,7 @@
         // glyph positions are not adjusted for scale factor so we do that here
         let window_ref = match target_camera {
             Some(target) => {
-<<<<<<< HEAD
-                let Ok(camera) = cameras.get(target.0) else {
-=======
                 let Ok(camera) = camera_query.get(target.0) else {
->>>>>>> 3092d4ea
                     continue;
                 };
 
@@ -598,13 +603,8 @@
         let scale_factor = match window_ref {
             Some(window_ref) => {
                 let window = match window_ref {
-<<<<<<< HEAD
-                    WindowRef::Entity(w) => all_windows.get(w).ok(),
-                    WindowRef::Primary => primary_window.get_single().ok(),
-=======
                     WindowRef::Entity(w) => window_query.get(w).ok(),
                     WindowRef::Primary => primary_window_query.get_single().ok(),
->>>>>>> 3092d4ea
                 };
 
                 let Some(window) = window else {
